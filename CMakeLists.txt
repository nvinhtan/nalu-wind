--- conflicted
+++ resolved
@@ -6,13 +6,10 @@
 option(ENABLE_SPHINX_API_DOCS "Link Doxygen API docs to Sphinx" OFF)
 option(ENABLE_OPENFAST
        "Use OPENFAST tpl to get actuator line positions and forces" OFF)
-<<<<<<< HEAD
-option(ENABLE_TIOGA "Use TIOGA TPL to perform overset connectivity" OFF)
-=======
 option(ENABLE_PARAVIEW_CATALYST
       "Enable ParaView Catalyst. Requires external installation of Trilinos Catalyst IOSS adapter."
        OFF)
->>>>>>> 3125ffef
+option(ENABLE_TIOGA "Use TIOGA TPL to perform overset connectivity" OFF)
 
 SET(CMAKE_FIND_LIBRARY_PREFIXES lib)
 SET(CMAKE_FIND_LIBRARY_SUFFIXES a)
