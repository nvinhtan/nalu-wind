/*------------------------------------------------------------------------*/
/*  Copyright 2014 Sandia Corporation.                                    */
/*  This software is released under the license detailed                  */
/*  in the file, LICENSE, which is located in the top-level Nalu          */
/*  directory structure                                                   */
/*------------------------------------------------------------------------*/


#ifndef TpetraLinearSystemHelpers_h
#define TpetraLinearSystemHelpers_h

#include <stdio.h>

#include <Realm.h>
#include <PeriodicManager.h>
#include <NonConformalManager.h>
#include <utils/StkHelpers.h>
#include <LinearSolverTypes.h>

#include <stk_mesh/base/BulkData.hpp>
#include <stk_topology/topology.hpp>

namespace stk {
class CommNeighbors;
}

namespace sierra {
namespace nalu {

class LocalGraphArrays;

#define GID_(gid, ndof, idof)  ((ndof)*((gid)-1)+(idof)+1)

enum DOFStatus {
  DS_NotSet            = 0,
  DS_SkippedDOF        = 1 << 1,
  DS_OwnedDOF          = 1 << 2,
  DS_SharedNotOwnedDOF = 1 << 3,
  DS_GhostedDOF        = 1 << 4
};

void add_procs_to_neighbors(const std::vector<int>& procs, std::vector<int>& neighbors);

void fill_neighbor_procs(std::vector<int>& neighborProcs,
                         const stk::mesh::BulkData& bulk,
                         const Realm& realm);

void fill_owned_and_shared_then_nonowned_ordered_by_proc(std::vector<LinSys::GlobalOrdinal>& totalGids,
                                                         std::vector<int>& srcPids,
                                                         int localProc,
                                                         const Teuchos::RCP<LinSys::Map>& ownedRowsMap,
                                                         const Teuchos::RCP<LinSys::Map>& sharedNotOwnedRowsMap,
                                                         const std::set<std::pair<int, LinSys::GlobalOrdinal> >& ownersAndGids,
                                                         const std::vector<int>& sharedPids);

stk::mesh::Entity get_entity_master(const stk::mesh::BulkData& bulk,
                                    stk::mesh::Entity entity,
                                    stk::mesh::EntityId naluId);

size_t get_neighbor_index(const std::vector<int>& neighborProcs, int proc);

void sort_connections(std::vector<std::vector<stk::mesh::Entity> >& connections);

void add_to_length(LinSys::DeviceRowLengths& v_owned, LinSys::DeviceRowLengths& v_shared,
                   unsigned numDof, LinSys::LocalOrdinal lid_a, LinSys::LocalOrdinal maxOwnedRowId,
                   bool a_owned, unsigned numColEntities);

void pack_lengths_to_comm(stk::CommNeighbors& commNeighbors,
                          int entity_a_owner,
                          LinSys::GlobalOrdinal tpetGid_a,
                          unsigned numColEntities,
                          const LinSys::GlobalOrdinal * colEntityTpetIds,
                          const int* colOwners);

<<<<<<< HEAD
void add_lengths_to_comm(const stk::mesh::BulkData&  /* bulk */,
                         stk::CommNeighbors& commNeighbors,
                         int entity_a_owner,
                         stk::mesh::EntityId entityId_a,
                         unsigned numDof,
                         unsigned numColEntities,
                         const stk::mesh::EntityId* colEntityIds,
                         const int* colOwners);

void communicate_remote_columns(const std::vector<int>& neighborProcs,
                                stk::CommNeighbors& commNeighbors,
                                unsigned numDof,
                                const Teuchos::RCP<LinSys::Map>& ownedRowsMap,
                                LinSys::DeviceRowLengths& deviceLocallyOwnedRowLengths,
                                std::set<std::pair<int,LinSys::GlobalOrdinal> >& communicatedColIndices);


void communicate_remote_columns(const stk::mesh::BulkData& bulk,
                                const std::vector<int>& neighborProcs,
=======
/* void add_lengths_to_comm(const stk::mesh::BulkData&  /\* bulk *\/, */
/*                          stk::CommNeighbors& commNeighbors, */
/*                          int entity_a_owner, */
/*                          stk::mesh::EntityId entityId_a, */
/*                          unsigned numDof, */
/*                          unsigned numColEntities, */
/*                          const stk::mesh::EntityId* colEntityIds, */
/*                          const int* colOwners); */

void communicate_remote_columns(const std::vector<int>& neighborProcs,
>>>>>>> b12689dd
                                stk::CommNeighbors& commNeighbors,
                                unsigned numDof,
                                const Teuchos::RCP<LinSys::Map>& ownedRowsMap,
                                LinSys::DeviceRowLengths& deviceLocallyOwnedRowLengths,
                                std::set<std::pair<int,LinSys::GlobalOrdinal> >& communicatedColIndices);

<<<<<<< HEAD
=======

>>>>>>> b12689dd
void insert_single_dof_row_into_graph(LocalGraphArrays& crsGraph, 
                                      LinSys::LocalOrdinal rowLid,
                                      LinSys::LocalOrdinal maxOwnedRowId, 
                                      unsigned numDof,
                                      unsigned numCols, 
                                      const std::vector<LinSys::LocalOrdinal>& colLids);

void insert_communicated_col_indices(const std::vector<int>& neighborProcs,
                                     stk::CommNeighbors& commNeighbors,
                                     unsigned numDof,
                                     LocalGraphArrays& ownedGraph,
                                     const LinSys::Map& rowMap,
                                     const LinSys::Map& colMap);

void fill_in_extra_dof_rows_per_node(LocalGraphArrays& csg, int numDof);

void remove_invalid_indices(LocalGraphArrays& csg, LinSys::DeviceRowLengths& rowLengths);

} // nalu
} // sierra

#endif<|MERGE_RESOLUTION|>--- conflicted
+++ resolved
@@ -72,7 +72,6 @@
                           const LinSys::GlobalOrdinal * colEntityTpetIds,
                           const int* colOwners);
 
-<<<<<<< HEAD
 void add_lengths_to_comm(const stk::mesh::BulkData&  /* bulk */,
                          stk::CommNeighbors& commNeighbors,
                          int entity_a_owner,
@@ -92,28 +91,12 @@
 
 void communicate_remote_columns(const stk::mesh::BulkData& bulk,
                                 const std::vector<int>& neighborProcs,
-=======
-/* void add_lengths_to_comm(const stk::mesh::BulkData&  /\* bulk *\/, */
-/*                          stk::CommNeighbors& commNeighbors, */
-/*                          int entity_a_owner, */
-/*                          stk::mesh::EntityId entityId_a, */
-/*                          unsigned numDof, */
-/*                          unsigned numColEntities, */
-/*                          const stk::mesh::EntityId* colEntityIds, */
-/*                          const int* colOwners); */
-
-void communicate_remote_columns(const std::vector<int>& neighborProcs,
->>>>>>> b12689dd
                                 stk::CommNeighbors& commNeighbors,
                                 unsigned numDof,
                                 const Teuchos::RCP<LinSys::Map>& ownedRowsMap,
                                 LinSys::DeviceRowLengths& deviceLocallyOwnedRowLengths,
                                 std::set<std::pair<int,LinSys::GlobalOrdinal> >& communicatedColIndices);
 
-<<<<<<< HEAD
-=======
-
->>>>>>> b12689dd
 void insert_single_dof_row_into_graph(LocalGraphArrays& crsGraph, 
                                       LinSys::LocalOrdinal rowLid,
                                       LinSys::LocalOrdinal maxOwnedRowId, 
